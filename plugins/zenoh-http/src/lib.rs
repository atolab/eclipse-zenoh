--- conflicted
+++ resolved
@@ -216,7 +216,7 @@
             Ok(bytes) => {
                 let path = req.url().path();
                 match req.state().0.write_wo(&path.into(), bytes.into(), 
-                        enc_from_mime(req.content_type()), data_kind::UPDATE).await {
+                        enc_from_mime(req.content_type()), data_kind::PATCH).await {
                     Ok(_) => Ok(Response::new(StatusCode::Ok)),
                     Err(e) => 
                         Ok(response(StatusCode::InternalServerError, Mime::from_str("text/plain").unwrap(), &e.to_string())),
@@ -231,11 +231,7 @@
         log::trace!("Http {:?}", req);
         let path = req.url().path();
         match req.state().0.write_wo(&path.into(), RBuf::new(), 
-<<<<<<< HEAD
-                enc_from_mime(req.content_type()), kind::DELETE).await {
-=======
-                enc_from_mime(req.content_type()), data_kind::REMOVE).await {
->>>>>>> 52446b07
+                enc_from_mime(req.content_type()), data_kind::DELETE).await {
             Ok(_) => Ok(Response::new(StatusCode::Ok)),
             Err(e) => 
                 Ok(response(StatusCode::InternalServerError, Mime::from_str("text/plain").unwrap(), &e.to_string())),
