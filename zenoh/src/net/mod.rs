//
// Copyright (c) 2017, 2020 ADLINK Technology Inc.
//
// This program and the accompanying materials are made available under the
// terms of the Eclipse Public License 2.0 which is available at
// http://www.eclipse.org/legal/epl-2.0, or the Apache License, Version 2.0
// which is available at https://www.apache.org/licenses/LICENSE-2.0.
//
// SPDX-License-Identifier: EPL-2.0 OR Apache-2.0
//
// Contributors:
//   ADLINK zenoh team, <zenoh@adlink-labs.tech>
//
use log::debug;

mod types;
pub use types::*;

mod consts;
pub use consts::*;

#[macro_use]
mod session;
pub use session::*;

<<<<<<< HEAD
pub use zenoh_protocol::proto::encoding;
pub use zenoh_protocol::proto::kind;

pub mod queryable { pub use zenoh_protocol::core::queryable::*; }

pub const LOCATOR_AUTO: &str = "auto";
=======
pub use zenoh_protocol::proto::{encoding, data_kind};
>>>>>>> 52446b07

pub mod queryable { pub use zenoh_protocol::core::queryable::*; }
pub mod utils { pub mod resource_name { pub use zenoh_protocol::core::rname::intersect; } }

pub async fn scout(_iface: &str, _tries: usize, _period: usize) -> Vec<String> {
    // @TODO: implement
    debug!("scout({}, {}, {})", _iface, _tries, _period);
    vec![]
}

/// Open a zenoh-net session.
/// 
/// # Example:
/// ```
/// use zenoh::net::*;
///
/// let session = open(Config::peer(), None);
/// 
/// ```
pub async fn open(config: Config, ps: Option<Properties>) -> ZResult<Session> {
    debug!("open(\"{}\", {:?})", config, ps);
    Ok(Session::new(config, ps).await)
}
<|MERGE_RESOLUTION|>--- conflicted
+++ resolved
@@ -23,16 +23,7 @@
 mod session;
 pub use session::*;
 
-<<<<<<< HEAD
-pub use zenoh_protocol::proto::encoding;
-pub use zenoh_protocol::proto::kind;
-
-pub mod queryable { pub use zenoh_protocol::core::queryable::*; }
-
-pub const LOCATOR_AUTO: &str = "auto";
-=======
 pub use zenoh_protocol::proto::{encoding, data_kind};
->>>>>>> 52446b07
 
 pub mod queryable { pub use zenoh_protocol::core::queryable::*; }
 pub mod utils { pub mod resource_name { pub use zenoh_protocol::core::rname::intersect; } }
